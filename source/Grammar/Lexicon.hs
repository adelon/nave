--- conflicted
+++ resolved
@@ -151,12 +151,8 @@
 --
 builtinNominals :: Set (SgPl Pattern)
 builtinNominals = Set.map unsafeReadPatternSgPl (Set.fromList
-<<<<<<< HEAD
-   [ "complete lattice[/s]"
-=======
    [ "arithmetic[/s]"
    , "complete lattice[/s]"
->>>>>>> 187f511c
    , "lattice[/s]"
    , "group[/s]"
    , "monoid[/s]"
