{-# LANGUAGE NoImplicitPrelude #-}
<<<<<<< HEAD
=======

>>>>>>> c72b870e
-- A basic prelude intended to reduce the amount of repetitive imports.
-- Mainly consists of re-exports from `base` modules, via `BasePrelude`.
-- Intended to be imported explicitly (but with `NoImplicitPrelude` enabled)
-- so that it is obvious that this module is used. Commonly used data types
-- or helper functions from outside of `base` are also included.
--

module Base (module Base, module Export) where

-- Some definitions from `base` need to be hidden to avoid clashes.
--
import BasePrelude as Export hiding
   ( Word, TypeError, Const
   , (<+>)
   , head, last, init, tail, lines
   , words, pi, app, some, All, all
   , group, bracket
   )

import Data.Set as Export (Set)
import Data.Text as Export (Text)
import Data.Containers.ListUtils as Export (nubOrd) -- Much faster than `nub`.

import qualified Data.List.NonEmpty as NonEmpty
import qualified Control.Applicative as Applicative

-- Eliminate a `Maybe a` value with default value as fallback.
--
(??) :: Maybe a -> a -> a
ma ?? a = fromMaybe a ma

-- Do nothing and return `()`.
--
pass :: Applicative f => f ()
pass = pure ()

-- One or more. Equivalent to `some` from `Control.Applicative`, but
-- keeps the information that the result is `NonEmpty`.
--
many1 :: Alternative f => f a -> f (NonEmpty a)
many1 a = NonEmpty.fromList <$> Applicative.some a

-- Discards the type information that the result is `NonEmpty`.
many1_ :: Alternative f => f a -> f [a]
many1_ = Applicative.some<|MERGE_RESOLUTION|>--- conflicted
+++ resolved
@@ -1,8 +1,4 @@
 {-# LANGUAGE NoImplicitPrelude #-}
-<<<<<<< HEAD
-=======
-
->>>>>>> c72b870e
 -- A basic prelude intended to reduce the amount of repetitive imports.
 -- Mainly consists of re-exports from `base` modules, via `BasePrelude`.
 -- Intended to be imported explicitly (but with `NoImplicitPrelude` enabled)
